--- conflicted
+++ resolved
@@ -178,12 +178,9 @@
 *.pt
 *.npy
 *.npz
-<<<<<<< HEAD
-=======
 
 # Dev
 src/rirpy/time.py
 src/rirpy/freq.py
 *.m
->>>>>>> 193639d3
 dev/